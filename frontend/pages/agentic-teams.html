--- conflicted
+++ resolved
@@ -2023,8 +2023,6 @@
             </div>
           </div>
         `;
-<<<<<<< HEAD
-=======
       } else if (team === 'fraud') {
         chatContainer.innerHTML = `
           ${createFraudProgressTracker()}
@@ -2042,7 +2040,6 @@
             </div>
           </div>
         `;
->>>>>>> 367dbb69
       } else {
         chatContainer.innerHTML = `
           <div style="text-align: center; padding: 60px 20px; color: #999;">
@@ -2166,8 +2163,6 @@
             timeline.style.width = `${progress}%`;
           }
         };
-<<<<<<< HEAD
-=======
 
         // Create fraud progress tracker for fraud team
         const createFraudProgressTracker = () => {
@@ -2241,7 +2236,6 @@
             timeline.style.width = `${progress}%`;
           }
         };
->>>>>>> 367dbb69
 
         const displayMessage = (message, team, isLast = false) => {
           const agent = TEAMS[team].members.find(m => m.role === message.role) || TEAMS[team].members[0];
@@ -2251,14 +2245,11 @@
             updateInvestmentProgress(message.role);
           }
 
-<<<<<<< HEAD
-=======
           // Update fraud tracker if this is fraud team
           if (team === 'fraud' && message.role) {
             updateFraudProgress(message.role);
           }
 
->>>>>>> 367dbb69
           // Parse Markdown to HTML
           const parsedContent = typeof marked !== 'undefined'
             ? marked.parse(message.text, {
@@ -2356,7 +2347,6 @@
             if (data.type === 'agentic_chat_response') {
               const message = data.message;
               displayMessage(message, team);
-<<<<<<< HEAD
             }
 
             // Handle agentic_complete events for this task
@@ -2385,36 +2375,6 @@
           }
         };
 
-=======
-            }
-
-            // Handle agentic_complete events for this task
-            if (data.type === 'agentic_complete') {
-              console.log('[Task SSE] Workflow completed');
-              const progressEl = document.getElementById('discussion-progress');
-              if (progressEl) {
-                progressEl.style.width = '100%';
-              }
-              const statusEl = document.getElementById('status-text');
-              if (statusEl) {
-                statusEl.textContent = 'Discussion completed!';
-              }
-
-              // Show chat input after completion for follow-up questions
-              const chatInputContainer = document.getElementById('chat-input-container');
-              if (chatInputContainer) {
-                chatInputContainer.style.display = 'block';
-              }
-
-              // Unregister handler
-              unregisterTaskHandler(taskId);
-            }
-          } catch (parseError) {
-            console.error('[Task SSE] Error handling event:', parseError);
-          }
-        };
-
->>>>>>> 367dbb69
         // Register handler BEFORE starting workflow
         if (typeof registerTaskHandler === 'function') {
           registerTaskHandler(taskId, sseHandler);
@@ -3023,17 +2983,10 @@
           const result = await response.json();
           currentTaskId = result.task_id;
           const emailId = result.email_id;
-<<<<<<< HEAD
 
           // Reload email list to show the new direct query
           await loadEmails();
 
-=======
-
-          // Reload email list to show the new direct query
-          await loadEmails();
-
->>>>>>> 367dbb69
           // Update header
           const teamEl = document.getElementById('discussion-team');
           const subjectEl = document.getElementById('discussion-subject');
